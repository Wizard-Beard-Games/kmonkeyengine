--- conflicted
+++ resolved
@@ -1,141 +1,132 @@
-// OpenAL Soft r1.15.1
-//String openALSoftUrl = 'http://repo.or.cz/w/openal-soft.git/snapshot/9b6a226da55a987cb883f425eeb568776ea12c8d.zip'
-// OpenAL Soft r1.15.1 + Android OpenSL Support
-String openALSoftUrl = 'http://repo.or.cz/w/openal-soft.git/snapshot/be25e6802dacad78876c6fa1d6a5c63797b8a9ed.zip'
-// OpenAL Soft r1.15.1 latest build (at the time)
-//String openALSoftUrl = 'http://repo.or.cz/w/openal-soft.git/snapshot/3f5914e0949ee12b504ee7254990e007ff8057ef.zip'
-String openALSoftZipFile = 'OpenALSoft.zip'
-
-// OpenAL Soft directory the download is extracted into
-// Typically, the downloaded OpenAL Soft zip file will extract to a directory
-// called "openal-soft"
-String openALSoftFolder = 'openal-soft'
-
-//Working directories for the ndk build.
-String openalsoftBuildDir = "${buildDir}" + File.separator + 'openalsoft'
-String openalsoftBuildJniDir = openalsoftBuildDir + File.separator + 'jni'
-String openalsoftBuildLibsDir = openalsoftBuildDir + File.separator + 'libs'
-
-//Pre-compiled libs directory
-String openalsoftPreCompiledLibsDir = 'libs' + File.separator + 'openalsoft'
-
-// jME Android Native source files path
-String openalsoftJmeAndroidPath = 'src/native/jme_openalsoft'
-
-// Download external source files if not available
-task downloadOpenALSoft(type: MyDownload) {
-    sourceUrl = openALSoftUrl
-    target = file(openALSoftZipFile)
-}
-
-// Unzip external source files
-task unzipOpenALSoft(type: Copy) {
-    def zipFile = file(openALSoftZipFile)
-    def outputDir = file(".")
-
-    from zipTree(zipFile)
-    into outputDir
-}
-unzipOpenALSoft.dependsOn {
-    def zipFilePath = project.projectDir.absolutePath + File.separator + openALSoftZipFile
-    def zipFile = new File(zipFilePath)
-//    println "zipFile path: " + zipFile.absolutePath
-//    println "zipFile exists: " + zipFile.exists()
-    if (!zipFile.exists()) {
-        downloadOpenALSoft
-    }
-}
-
-// Copy external source files to jni directory
-task copyOpenALSoft(type: Copy) {
-    def sourceDir = file(openALSoftFolder)
-    def outputDir = file(openalsoftBuildJniDir)
-//    println "copyOpenALSoft sourceDir: " + sourceDir
-//    println "copyOpenALSoft outputDir: " + outputDir
-
-    from sourceDir
-    into outputDir
-}
-copyOpenALSoft.dependsOn {
-    def openALSoftUnzipDir = new File(project.projectDir.absolutePath + File.separator + openALSoftFolder)
-//    println "openALSoftUnzipDir path: " + openALSoftUnzipDir.absolutePath
-//    println "openALSoftUnzipDir exists: " + openALSoftUnzipDir.isDirectory()
-    if (!openALSoftUnzipDir.isDirectory()) {
-        unzipOpenALSoft
-    }
-}
-
-// Copy jME Android native files to jni directory
-task copyJmeOpenALSoft(type: Copy, dependsOn:copyOpenALSoft) {
-    def sourceDir = file(openalsoftJmeAndroidPath)
-    def outputDir = file(openalsoftBuildJniDir)
-//    println "copyJmeOpenALSoft sourceDir: " + sourceDir
-//    println "copyJmeOpenALSoft outputDir: " + outputDir
-
-    from sourceDir
-    into outputDir
-}
-<<<<<<< HEAD
-copyJmeOpenALSoft.doLast {
-    String destDirPath = openalsoftBuildJniDir
-=======
-
-jar.into("lib") { from openalsoftBuildDir + File.separator + 'libs' }
-
-task generateOpenAlSoftHeaders(dependsOn:copyJmeOpenALSoft) <<{
-    String destDir = openalsoftBuildDir + File.separator + 'jni'
-
->>>>>>> c374fea7
-    String classes = ""
-            .concat("com.jme3.audio.android.AndroidOpenALSoftAudioRenderer, ")
-//    println "openalsoft classes = " + classes
-//    println "openalsoft destDir = " + destDir
-//    println "openalsoft classpath = " + project.projectClassPath
-
-    ant.javah(
-        classpath: project.projectClassPath,
-        destdir: destDirPath,
-        class: classes
-    )
-}
-
-task buildOpenAlSoftNativeLib(type: Exec, dependsOn: copyJmeOpenALSoft) {
-//    println "openalsoft build dir: " + openalsoftBuildDir
-//    println "ndkCommandPath: " + project.ndkCommandPath
-    args 'TARGET_PLATFORM=android-9'
-    workingDir openalsoftBuildDir
-    executable project.ndkCommandPath
-}
-
-// Copy pre-compiled libs to build directory (when not building new libs)
-task copyPreCompiledOpenAlSoftLibs(type: Copy) {
-    def sourceDir = file(openalsoftPreCompiledLibsDir)
-    def outputDir = file(openalsoftBuildLibsDir)
-//    println "copyStbiJmeFiles sourceDir: " + sourceDir
-//    println "copyStbiJmeFiles outputDir: " + outputDir
-
-    from sourceDir
-    into outputDir
-}
-
-if (ndkExists()) {
-    compileJava.dependsOn { buildOpenAlSoftNativeLib }
-} else {
-    compileJava.dependsOn { copyPreCompiledOpenAlSoftLibs }
-}
-
-jar.into("lib") { from openalsoftBuildLibsDir }
-
-// Helper class to wrap ant dowload task
-class MyDownload extends DefaultTask {
-    @Input
-    String sourceUrl
-
-    @OutputFile
-    File target
-
-    @TaskAction
-    void download() {
-       ant.get(src: sourceUrl, dest: target)
-    }
-}+// OpenAL Soft r1.15.1
+//String openALSoftUrl = 'http://repo.or.cz/w/openal-soft.git/snapshot/9b6a226da55a987cb883f425eeb568776ea12c8d.zip'
+// OpenAL Soft r1.15.1 + Android OpenSL Support
+String openALSoftUrl = 'http://repo.or.cz/w/openal-soft.git/snapshot/be25e6802dacad78876c6fa1d6a5c63797b8a9ed.zip'
+// OpenAL Soft r1.15.1 latest build (at the time)
+//String openALSoftUrl = 'http://repo.or.cz/w/openal-soft.git/snapshot/3f5914e0949ee12b504ee7254990e007ff8057ef.zip'
+String openALSoftZipFile = 'OpenALSoft.zip'
+
+// OpenAL Soft directory the download is extracted into
+// Typically, the downloaded OpenAL Soft zip file will extract to a directory
+// called "openal-soft"
+String openALSoftFolder = 'openal-soft'
+
+//Working directories for the ndk build.
+String openalsoftBuildDir = "${buildDir}" + File.separator + 'openalsoft'
+String openalsoftBuildJniDir = openalsoftBuildDir + File.separator + 'jni'
+String openalsoftBuildLibsDir = openalsoftBuildDir + File.separator + 'libs'
+
+//Pre-compiled libs directory
+String openalsoftPreCompiledLibsDir = 'libs' + File.separator + 'openalsoft'
+
+// jME Android Native source files path
+String openalsoftJmeAndroidPath = 'src/native/jme_openalsoft'
+
+// Download external source files if not available
+task downloadOpenALSoft(type: MyDownload) {
+    sourceUrl = openALSoftUrl
+    target = file(openALSoftZipFile)
+}
+
+// Unzip external source files
+task unzipOpenALSoft(type: Copy) {
+    def zipFile = file(openALSoftZipFile)
+    def outputDir = file(".")
+
+    from zipTree(zipFile)
+    into outputDir
+}
+unzipOpenALSoft.dependsOn {
+    def zipFilePath = project.projectDir.absolutePath + File.separator + openALSoftZipFile
+    def zipFile = new File(zipFilePath)
+//    println "zipFile path: " + zipFile.absolutePath
+//    println "zipFile exists: " + zipFile.exists()
+    if (!zipFile.exists()) {
+        downloadOpenALSoft
+    }
+}
+
+// Copy external source files to jni directory
+task copyOpenALSoft(type: Copy) {
+    def sourceDir = file(openALSoftFolder)
+    def outputDir = file(openalsoftBuildJniDir)
+//    println "copyOpenALSoft sourceDir: " + sourceDir
+//    println "copyOpenALSoft outputDir: " + outputDir
+
+    from sourceDir
+    into outputDir
+}
+copyOpenALSoft.dependsOn {
+    def openALSoftUnzipDir = new File(project.projectDir.absolutePath + File.separator + openALSoftFolder)
+//    println "openALSoftUnzipDir path: " + openALSoftUnzipDir.absolutePath
+//    println "openALSoftUnzipDir exists: " + openALSoftUnzipDir.isDirectory()
+    if (!openALSoftUnzipDir.isDirectory()) {
+        unzipOpenALSoft
+    }
+}
+
+// Copy jME Android native files to jni directory
+task copyJmeOpenALSoft(type: Copy, dependsOn:copyOpenALSoft) {
+    def sourceDir = file(openalsoftJmeAndroidPath)
+    def outputDir = file(openalsoftBuildJniDir)
+//    println "copyJmeOpenALSoft sourceDir: " + sourceDir
+//    println "copyJmeOpenALSoft outputDir: " + outputDir
+
+    from sourceDir
+    into outputDir
+}
+copyJmeOpenALSoft.doLast {
+    String destDirPath = openalsoftBuildJniDir
+    String classes = ""
+            .concat("com.jme3.audio.android.AndroidOpenALSoftAudioRenderer, ")
+//    println "openalsoft classes = " + classes
+//    println "openalsoft destDir = " + destDir
+//    println "openalsoft classpath = " + project.projectClassPath
+
+    ant.javah(
+        classpath: project.projectClassPath,
+        destdir: destDirPath,
+        class: classes
+    )
+}
+
+task buildOpenAlSoftNativeLib(type: Exec, dependsOn: copyJmeOpenALSoft) {
+//    println "openalsoft build dir: " + openalsoftBuildDir
+//    println "ndkCommandPath: " + project.ndkCommandPath
+    args 'TARGET_PLATFORM=android-9'
+    workingDir openalsoftBuildDir
+    executable project.ndkCommandPath
+}
+
+// Copy pre-compiled libs to build directory (when not building new libs)
+task copyPreCompiledOpenAlSoftLibs(type: Copy) {
+    def sourceDir = file(openalsoftPreCompiledLibsDir)
+    def outputDir = file(openalsoftBuildLibsDir)
+//    println "copyStbiJmeFiles sourceDir: " + sourceDir
+//    println "copyStbiJmeFiles outputDir: " + outputDir
+
+    from sourceDir
+    into outputDir
+}
+
+if (ndkExists()) {
+    compileJava.dependsOn { buildOpenAlSoftNativeLib }
+} else {
+    compileJava.dependsOn { copyPreCompiledOpenAlSoftLibs }
+}
+
+jar.into("lib") { from openalsoftBuildLibsDir }
+
+// Helper class to wrap ant dowload task
+class MyDownload extends DefaultTask {
+    @Input
+    String sourceUrl
+
+    @OutputFile
+    File target
+
+    @TaskAction
+    void download() {
+       ant.get(src: sourceUrl, dest: target)
+    }
+}