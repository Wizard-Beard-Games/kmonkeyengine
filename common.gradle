--- conflicted
+++ resolved
@@ -5,13 +5,8 @@
 apply plugin: 'java'
 apply plugin: 'maven'
 
-<<<<<<< HEAD
-group = 'com.jme3'
-version = releaseInfo.pomVersion
-=======
 group = 'org.jmonkeyengine'
 version = jmePomVersion
->>>>>>> f4098ce8
 
 sourceCompatibility = '1.6'
 [compileJava, compileTestJava]*.options*.encoding = 'UTF-8'
