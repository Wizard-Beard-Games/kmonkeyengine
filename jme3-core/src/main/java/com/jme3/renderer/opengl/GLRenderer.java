--- conflicted
+++ resolved
@@ -149,7 +149,7 @@
             int major = Integer.parseInt(m.group(1));
             int minor = Integer.parseInt(m.group(2));
             if (minor >= 10 && minor % 10 == 0) {
-                // some versions can look like "1.30" instead of "1.3". 
+                // some versions can look like "1.30" instead of "1.3".
                 // make sure to correct for this
                 minor /= 10;
             }
@@ -379,7 +379,7 @@
             limits.put(Limits.TextureAnisotropy, getInteger(GLExt.GL_MAX_TEXTURE_MAX_ANISOTROPY_EXT));
         }
 
-        if (hasExtension("GL_EXT_framebuffer_object") 
+        if (hasExtension("GL_EXT_framebuffer_object")
                 || caps.contains(Caps.OpenGL30)
                 || caps.contains(Caps.OpenGLES20)) {
             caps.add(Caps.FrameBuffer);
@@ -474,7 +474,7 @@
             {
                 sb.append("\t").append(cap.toString()).append("\n");
             }
-            
+
             sb.append("\nHardware limits: \n");
             for (Limits limit : Limits.values()) {
                 Integer value = limits.get(limit);
@@ -484,7 +484,7 @@
                 sb.append("\t").append(limit.name()).append(" = ")
                   .append(value).append("\n");
             }
-            
+
             logger.log(Level.INFO, sb.toString());
         }
 
@@ -517,7 +517,7 @@
 
         // Initialize default state..
         gl.glPixelStorei(GL.GL_UNPACK_ALIGNMENT, 1);
-        
+
         if (caps.contains(Caps.SeamlessCubemap)) {
             // Enable this globally. Should be OK.
             gl.glEnable(GLExt.GL_TEXTURE_CUBE_MAP_SEAMLESS);
@@ -637,7 +637,7 @@
             gl.glDepthFunc(convertTestFunction(state.getDepthFunc()));
             context.depthFunc = state.getDepthFunc();
         }
-        
+
         if (state.isDepthWrite() && !context.depthWriteEnabled) {
             gl.glDepthMask(true);
             context.depthWriteEnabled = true;
@@ -1086,7 +1086,7 @@
                 if (gles2) {
                     // request GLSL ES (1.00) when compiling under GLES2.
                     stringBuf.append("#version 100\n");
-                    
+
                     if (source.getType() == ShaderType.Fragment) {
                         // GLES2 requires precision qualifier.
                         stringBuf.append("precision mediump float;\n");
@@ -1473,7 +1473,7 @@
                     rb.getId());
         }
     }
-    
+
     private void bindFrameBuffer(FrameBuffer fb) {
         if (fb == null) {
             if (context.boundFBO != 0) {
@@ -1511,12 +1511,12 @@
         }
 
         bindFrameBuffer(fb);
-        
+
         for (int i = 0; i < fb.getNumColorBuffers(); i++) {
             FrameBuffer.RenderBuffer colorBuf = fb.getColorBuffer(i);
             updateFrameBufferAttachment(fb, colorBuf);
         }
-        
+
         FrameBuffer.RenderBuffer depthBuf = fb.getDepthBuffer();
         if (depthBuf != null) {
             updateFrameBufferAttachment(fb, depthBuf);
@@ -1562,11 +1562,11 @@
         if (gl2 == null) {
             return;
         }
-        
+
         final int NONE    = -2;
         final int INITIAL = -1;
         final int MRT_OFF = 100;
-        
+
         if (fb == null) {
             // Set Read/Draw buffers to initial value.
             if (context.boundDrawBuf != INITIAL) {
@@ -1630,9 +1630,9 @@
                 }
             }
         }
-        
-    }
-    
+
+    }
+
     public void setFrameBuffer(FrameBuffer fb) {
         if (fb == null && mainFbOverride != null) {
             fb = mainFbOverride;
@@ -1858,7 +1858,7 @@
         if (image != null) {
             haveMips = image.isGeneratedMipmapsRequired() || image.hasMipmaps();
         }
-        
+
         LastTextureState curState = image.getLastTextureState();
 
         if (curState.magFilter != tex.getMagFilter()) {
@@ -1921,7 +1921,7 @@
             }
             curState.shadowCompareMode = texCompareMode;
         }
-        
+
         // If at this point we didn't bind the texture, bind it now
         bindTextureOnly(target, image, unit);
     }
@@ -1929,7 +1929,7 @@
     /**
      * Validates if a potentially NPOT texture is supported by the hardware.
      * <p>
-     * Textures with power-of-2 dimensions are supported on all hardware, however 
+     * Textures with power-of-2 dimensions are supported on all hardware, however
      * non-power-of-2 textures may or may not be supported depending on which
      * texturing features are used.
      *
@@ -1984,7 +1984,7 @@
     /**
      * Ensures that the texture is bound to the given unit
      * and that the unit is currently active (for modification).
-     * 
+     *
      * @param target The texture target, one of GL_TEXTURE_***
      * @param img The image texture to bind
      * @param unit At what unit to bind the texture.
@@ -2002,11 +2002,11 @@
             statistics.onTextureUse(img, false);
         }
     }
-    
+
     /**
      * Ensures that the texture is bound to the given unit,
      * but does not care if the unit is active (for rendering).
-     * 
+     *
      * @param target The texture target, one of GL_TEXTURE_***
      * @param img The image texture to bind
      * @param unit At what unit to bind the texture.
@@ -2024,7 +2024,7 @@
             statistics.onTextureUse(img, false);
         }
     }
-    
+
     /**
      * Uploads the given image to the GL driver.
      *
@@ -2048,7 +2048,7 @@
 
         // bind texture
         int target = convertTextureType(type, img.getMultiSamples(), -1);
-        
+
         bindTextureAndUnit(target, img, unit);
 
         if (!img.hasMipmaps() && img.isGeneratedMipmapsRequired()) {
@@ -2063,7 +2063,7 @@
                 // We'll generate mipmaps via glGenerateMipmapEXT (see below)
             }
         } else if (img.hasMipmaps()) {
-            // Image already has mipmaps, set the max level based on the 
+            // Image already has mipmaps, set the max level based on the
             // number of mipmaps we have.
             gl.glTexParameteri(target, GL.GL_TEXTURE_MAX_LEVEL, img.getMipMapSizes().length - 1);
         } else {
@@ -2334,7 +2334,7 @@
         }
         context.attribIndexList.copyNewToOld();
     }
-    
+
     private int updateAttributeLocation(Shader shader, VertexBuffer.Type attribType) {
         Attribute attrib = shader.getAttribute(attribType);
         int loc = attrib.getLocation();
@@ -2447,9 +2447,9 @@
 
     /**
      * Set VBO on VAO. Assumes a brand new mesh or modified mesh with new buffer.
-     * 
+     *
      * @param vb
-     * @param idb 
+     * @param idb
      */
     public void setVertexAttribVAO(VertexBuffer vb, VertexBuffer idb) {
         if (vb.getBufferType() == VertexBuffer.Type.Index) {
@@ -2485,7 +2485,7 @@
         for (int i = 0; i < slotsRequired; i++) {
             gl.glEnableVertexAttribArray(location + i);
         }
-        
+
         // NOTE: Use id from interleaved buffer if specified
         int bufId = idb != null ? idb.getId() : vb.getId();
         assert bufId != -1;
@@ -2530,7 +2530,7 @@
             }
         }
     }
-    
+
     public void setVertexAttrib(VertexBuffer vb) {
         setVertexAttrib(vb, null);
     }
@@ -2580,61 +2580,7 @@
         }
 
         int vertCount = mesh.getVertexCount();
-<<<<<<< HEAD
-        if (mesh.getMode() == Mode.Hybrid) {
-            int[] modeStart = mesh.getModeStart();
-            int[] elementLengths = mesh.getElementLengths();
-
-            int elMode = convertElementMode(Mode.Triangles);
-            int fmt = convertFormat(indexBuf.getFormat());
-            int elSize = indexBuf.getFormat().getComponentSize();
-            int listStart = modeStart[0];
-            int stripStart = modeStart[1];
-            int fanStart = modeStart[2];
-            int curOffset = 0;
-            for (int i = 0; i < elementLengths.length; i++) {
-                if (i == stripStart) {
-                    elMode = convertElementMode(Mode.TriangleStrip);
-                } else if (i == fanStart) {
-                    elMode = convertElementMode(Mode.TriangleFan);
-                }
-                int elementLength = elementLengths[i];
-
-                if (count > 1) {
-                    glext.glDrawElementsInstancedARB(elMode,
-                            elementLength,
-                            fmt,
-                            curOffset,
-                            count);
-                } else {
-                    gl.glDrawRangeElements(elMode,
-                            0,
-                            vertCount,
-                            elementLength,
-                            fmt,
-                            curOffset);
-                }
-
-                curOffset += elementLength * elSize;
-            }
-        } else {
-            if (count > 1) {
-                glext.glDrawElementsInstancedARB(convertElementMode(mesh.getMode()),
-                        indexBuf.getData().limit(),
-                        convertFormat(indexBuf.getFormat()),
-                        0,
-                        count);
-            } else {
-                gl.glDrawRangeElements(convertElementMode(mesh.getMode()),
-                        0,
-                        vertCount,
-                        indexBuf.getData().limit(),
-                        convertFormat(indexBuf.getFormat()),
-                        0);
-            }
-=======
         boolean useInstancing = count > 1 && caps.contains(Caps.MeshInstancing);
-
         if (useInstancing) {
             glext.glDrawElementsInstancedARB(convertElementMode(mesh.getMode()),
                     indexBuf.getData().limit(),
@@ -2648,7 +2594,6 @@
                     indexBuf.getData().limit(),
                     convertFormat(indexBuf.getFormat()),
                     0);
->>>>>>> 0d3ebf75
         }
     }
 
@@ -2677,7 +2622,7 @@
                 throw new UnsupportedOperationException("Unrecognized mesh mode: " + mode);
         }
     }
-    
+
     private void setupVertexBuffersLegacy(Mesh mesh, VertexBuffer[] instanceData) {
         VertexBuffer interleavedData = mesh.getBuffer(Type.InterleavedData);
         if (interleavedData != null && interleavedData.isUpdateNeeded()) {
@@ -2689,7 +2634,7 @@
                 setVertexAttrib(vb, null);
             }
         }
-        
+
         for (VertexBuffer vb : mesh.getBufferList().getArray()) {
             if (vb.getBufferType() == Type.InterleavedData
                     || vb.getUsage() == Usage.CpuOnly // ignore cpu-only buffers
@@ -2706,7 +2651,7 @@
             }
         }
     }
-    
+
     private void setupVertexBuffers(Mesh mesh, VertexBuffer[] instanceData) {
         VertexBuffer interleavedData = mesh.getBuffer(Type.InterleavedData);
         if (instanceData != null) {
@@ -2714,7 +2659,7 @@
                 setVertexAttribVAO(vb, null);
             }
         }
-        
+
         for (VertexBuffer vb : mesh.getBufferList().getArray()) {
             if (vb.getBufferType() == Type.InterleavedData
                     || vb.getUsage() == Usage.CpuOnly // ignore cpu-only buffers
@@ -2730,7 +2675,7 @@
                 setVertexAttribVAO(vb, interleavedData);
             }
         }
-        
+
         mesh.clearUpdateNeeded();
     }
 
@@ -2757,7 +2702,7 @@
             updateBufferData(vb);
         }
     }
-    
+
     private VertexBuffer getIndexBuffer(Mesh mesh, int lod) {
         VertexBuffer indices;
         if (mesh.getNumLodLevels() > 0) {
@@ -2770,13 +2715,13 @@
 
     private void setVertexArrayObject(Mesh mesh) {
         int id = mesh.getId();
-        
+
         if (id == -1) {
             IntBuffer temp = intBuf1;
             gl3.glGenVertexArrays(temp);
             id = temp.get(0);
             mesh.setId(id);
-            
+
             objManager.registerObject(mesh);
         }
 
@@ -2788,11 +2733,11 @@
 
     private void renderMeshDefault(Mesh mesh, int lod, int count, VertexBuffer[] instanceData) {
         setVertexArrayObject(mesh);
-        
+
         // VAO clears current bound VBO automatically
         context.boundElementArrayVBO = 0;
         context.boundArrayVBO = 0;
-        
+
         VertexBuffer indices = getIndexBuffer(mesh, lod);
         if (mesh.isUpdateNeeded()) {
             setupVertexBuffers(mesh, instanceData);
@@ -2814,7 +2759,7 @@
             }
 
             drawTriangleList(indices, mesh, count);
-            
+
             context.boundElementArrayVBO = 0;
         } else {
             drawTriangleArray(mesh.getMode(), count, mesh.getVertexCount());
@@ -2832,7 +2777,7 @@
         } else {
             drawTriangleArray(mesh.getMode(), count, mesh.getVertexCount());
         }
-        
+
     }
 
     public void renderMesh(Mesh mesh, int lod, int count, VertexBuffer[] instanceData) {
@@ -2852,13 +2797,13 @@
         if (gl4 != null && mesh.getMode().equals(Mode.Patch)) {
             gl4.glPatchParameter(mesh.getPatchVertexCount());
         }
-        
+
         statistics.onMeshDrawn(mesh, lod, count);
-        
+
         // Here while count is still passed in.  Can be removed when/if
-        // the method is collapsed again.  -pspeed        
+        // the method is collapsed again.  -pspeed
         count = Math.max(mesh.getInstanceCount(), count);
-        
+
 //         if (caps.contains(Caps.VertexBufferArray)) {
              renderMeshDefault(mesh, lod, count, instanceData);
 //         } else {
@@ -2877,7 +2822,7 @@
             mesh.resetObject();
         }
     }
-    
+
     public void setMainFrameBufferSrgb(boolean enableSrgb) {
         // Gamma correction
         if (!caps.contains(Caps.Srgb) && enableSrgb) {
